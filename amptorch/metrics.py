import numpy as np
import torch
from skorch.callbacks import Checkpoint, EpochScoring
from torch.nn import L1Loss, MSELoss

from amptorch.utils import target_extractor


def mae_energy_score(net, X, y):
    mae_loss = L1Loss()
    energy_pred, _ = net.forward(X)
    if isinstance(X, torch.utils.data.Subset):
        X = X.dataset
    energy_pred = X.target_scaler.denorm(energy_pred, pred="energy")
    energy_target = X.target_scaler.denorm(
        torch.FloatTensor(np.concatenate([i[0] for i in y])), pred="energy"
    )
    energy_loss = mae_loss(energy_pred, energy_target)

    return energy_loss.item()


def mae_forces_score(net, X, y):
    mae_loss = L1Loss()
    _, force_pred = net.forward(X)
    if isinstance(X, torch.utils.data.Subset):
        X = X.dataset
    force_pred = X.target_scaler.denorm(force_pred, pred="forces")
    force_target = X.target_scaler.denorm(
        torch.FloatTensor(np.concatenate([i[1] for i in y])), pred="forces"
    )
    force_loss = mae_loss(force_pred, force_target)

    return force_loss.item()


def mse_energy_score(net, X, y):
    mse_loss = MSELoss()
    energy_pred, _ = net.forward(X)
    if isinstance(X, torch.utils.data.Subset):
        X = X.dataset
    energy_pred = X.target_scaler.denorm(energy_pred, pred="energy")
    energy_target = X.target_scaler.denorm(
        torch.FloatTensor(np.concatenate([i[0] for i in y])), pred="energy"
    )
    energy_loss = mse_loss(energy_pred, energy_target)

    return energy_loss.item()


def mse_forces_score(net, X, y):
    mse_loss = MSELoss()
    _, force_pred = net.forward(X)
    if isinstance(X, torch.utils.data.Subset):
        X = X.dataset
    force_pred = X.target_scaler.denorm(force_pred, pred="forces")
    force_target = X.target_scaler.denorm(
        torch.FloatTensor(np.concatenate([i[1] for i in y])), pred="forces"
    )
    force_loss = mse_loss(force_pred, force_target)

    return force_loss.item()


def evaluator(
    val_split,
    metric,
    identifier,
    forcetraining,
):

    callbacks = []
    isval = val_split != 0
    if isval:
        cp_on = "val"
    else:
        cp_on = "train"

    if metric == "mae":
        energy_score = mae_energy_score
        forces_score = mae_forces_score
    elif metric == "mse":
        energy_score = mse_energy_score
        forces_score = mse_forces_score
    else:
        raise NotImplementedError(f"{metric} metric not available!")

    callbacks.append(
        MemEffEpochScoring(
            energy_score,
            on_train=True,
            use_caching=True,
            name="train_energy_{}".format(metric),
            target_extractor=target_extractor,
        )
    )
    if isval:
        callbacks.append(
            MemEffEpochScoring(
                energy_score,
                on_train=False,
                use_caching=True,
                name="val_energy_{}".format(metric),
                target_extractor=target_extractor,
            )
        )
    callbacks.append(
        Checkpoint(
            monitor="{}_energy_{}_best".format(cp_on, metric),
            fn_prefix="checkpoints/{}/".format(identifier),
        )
    )
    if forcetraining:
        callbacks.append(
            MemEffEpochScoring(
                forces_score,
                on_train=True,
                use_caching=True,
                name="train_forces_{}".format(metric),
                target_extractor=target_extractor,
            )
        )
        if isval:
            callbacks.append(
                MemEffEpochScoring(
                    forces_score,
                    on_train=False,
                    use_caching=True,
                    name="val_forces_{}".format(metric),
                    target_extractor=target_extractor,
                )
            )
<<<<<<< HEAD
        # callbacks.append(
        #     Checkpoint(
        #         monitor="{}_forces_{}_best".format(cp_on, metric),
        #         fn_prefix="checkpoints/{}/".format(identifier),
        #     )
        # )
    return callbacks
=======

    callbacks.append(
        Checkpoint(
            monitor="{}_loss_best".format(cp_on),
            fn_prefix="checkpoints/{}/".format(identifier),
        )
    )
    return callbacks


def to_cpu(X):
    if isinstance(X, (tuple, list)):
        return type(X)(to_cpu(x) for x in X)
    return X.detach().to("cpu")


class MemEffEpochScoring(EpochScoring):
    def __init__(
        self,
        scoring,
        lower_is_better=True,
        on_train=False,
        name=None,
        target_extractor=None,
        use_caching=True,
    ):
        super().__init__(
            scoring, lower_is_better, on_train, name, target_extractor, use_caching
        )

    def on_batch_end(self, net, y, y_pred, training, **kwargs):
        if not self.use_caching or training != self.on_train:
            return

        if y is not None:
            self.y_trues_.append(to_cpu(y))
        self.y_preds_.append(to_cpu(y_pred))
>>>>>>> b730b51e
<|MERGE_RESOLUTION|>--- conflicted
+++ resolved
@@ -130,15 +130,6 @@
                     target_extractor=target_extractor,
                 )
             )
-<<<<<<< HEAD
-        # callbacks.append(
-        #     Checkpoint(
-        #         monitor="{}_forces_{}_best".format(cp_on, metric),
-        #         fn_prefix="checkpoints/{}/".format(identifier),
-        #     )
-        # )
-    return callbacks
-=======
 
     callbacks.append(
         Checkpoint(
@@ -175,5 +166,4 @@
 
         if y is not None:
             self.y_trues_.append(to_cpu(y))
-        self.y_preds_.append(to_cpu(y_pred))
->>>>>>> b730b51e
+        self.y_preds_.append(to_cpu(y_pred))