--- conflicted
+++ resolved
@@ -94,14 +94,10 @@
                 self.elements,
             ),
             forcetraining=self.forcetraining,
-<<<<<<< HEAD
-            save_fps=self.save_fps,
-=======
             save_fps=self.config["dataset"].get("save_fps", True),
             scaling=self.config["dataset"].get(
                 "scaling", {"type": "normalize", "range": (0, 1)}
             ),
->>>>>>> 78c52794
         )
 
         self.feature_scaler = self.train_dataset.feature_scaler
