import time
import datetime
import os
import random
import warnings
import json

import ase.io
import numpy as np
import skorch.net
import torch
from skorch import NeuralNetRegressor
from skorch.callbacks import LRScheduler
from skorch.dataset import CVSplit
from collections import OrderedDict

from amptorch.dataset import AtomsDataset, DataCollater, construct_descriptor
from amptorch.dataset_lmdb import (
    AtomsLMDBDataset,
    AtomsLMDBDatasetPartialCache,
    AtomsLMDBDatasetCache,
)
from amptorch.descriptor.util import list_symbols_to_indices
from amptorch.metrics import evaluator
from amptorch.model import BPNN, SingleNN, CustomLoss
from amptorch.preprocessing import AtomsToData
from amptorch.utils import (
    to_tensor,
    train_end_load_best_loss,
    save_normalizers,
    check_memory,
    InOrderSplit,
)
from amptorch.data_parallel import DataParallel, ParallelCollater
from amptorch.ase_utils import AMPtorch


class AtomsTrainer:
    def __init__(self, config={}):
        self.config = config
        self.pretrained = False

    def load(self, load_dataset=True):
        self.load_config()
        self.load_rng_seed()
        if load_dataset:
            self.load_dataset()
        self.load_model()
        self.load_criterion()
        self.load_optimizer()
        self.load_logger()
        self.load_extras()
        self.load_skorch()

    def load_config(self):
        dtype = self.config["cmd"].get("dtype", torch.FloatTensor)
        torch.set_default_tensor_type(dtype)
        self.timestamp = datetime.datetime.now().strftime("%Y-%m-%d-%H-%M-%S")
        self.identifier = self.config["cmd"].get("identifier", False)
        if self.identifier:
            self.identifier = self.timestamp + "-{}".format(self.identifier)
        else:
            self.identifier = self.timestamp

        self.gpus = self.config["optim"].get("gpus", 0)
        if self.gpus > 0:
            self.output_device = 0
            self.device = f"cuda:{self.output_device}"
        else:
            self.device = "cpu"
            self.output_device = -1
        self.debug = self.config["cmd"].get("debug", False)
        run_dir = self.config["cmd"].get("run_dir", "./")
        os.chdir(run_dir)
        if not self.debug:
            self.cp_dir = os.path.join(run_dir, "checkpoints", self.identifier)
            print(f"Results saved to {self.cp_dir}")
            os.makedirs(self.cp_dir, exist_ok=True)

    def load_rng_seed(self):
        seed = self.config["cmd"].get("seed", 0)
        random.seed(seed)
        np.random.seed(seed)
        torch.manual_seed(seed)
        torch.cuda.manual_seed_all(seed)
        torch.backends.cudnn.deterministic = True
        torch.backends.cudnn.benchmark = False

    def get_unique_elements(self, training_images):
        elements = np.array(
            [atom.symbol for atoms in training_images for atom in atoms]
        )
        elements = np.unique(elements)
        return elements

    def load_dataset(self):
        if "lmdb_path" in self.config["dataset"]:
            self.cache = self.config["dataset"].get("cache", "no")
            if self.cache == "full":
                self.train_dataset = AtomsLMDBDatasetCache(
                    self.config["dataset"]["lmdb_path"],
                )
            elif self.cache == "partial":
                self.train_dataset = AtomsLMDBDatasetPartialCache(
                    self.config["dataset"]["lmdb_path"],
                )
            elif self.cache == "no":
                self.train_dataset = AtomsLMDBDataset(
                    self.config["dataset"]["lmdb_path"],
                )
            else:
                raise NotImplementedError
            self.elements = self.train_dataset.elements
            descriptor_setup = self.train_dataset.descriptor_setup
        else:
            training_images = self.config["dataset"]["raw_data"]
            # TODO: Scalability when dataset to large to fit into memory
            if isinstance(training_images, str):
                training_images = ase.io.read(training_images, ":")
            del self.config["dataset"]["raw_data"]

            self.elements = self.config["dataset"].get(
                "elements", self.get_unique_elements(training_images)
            )

<<<<<<< HEAD
        self.forcetraining = self.config["model"].get("get_forces", True)
        self.pca_reduce = self.config["dataset"].get("pca_reduce", False)
        self.fp_scheme = self.config["dataset"].get("fp_scheme", "gaussian").lower()
        self.fp_params = self.config["dataset"]["fp_params"]
        self.save_fps = self.config["dataset"].get("save_fps", True)
        self.cutoff_params = self.config["dataset"].get(
            "cutoff_params", {"cutoff_func": "Cosine"}
        )
        descriptor_setup = (
            self.fp_scheme,
            self.fp_params,
            self.cutoff_params,
            self.elements,
        )
        self.train_dataset = AtomsDataset(
            images=training_images,
            descriptor_setup=descriptor_setup,
            forcetraining=self.forcetraining,
            pca_reduce=self.pca_reduce,
            pca_setting=self.config["dataset"].get(
                "pca_setting", {"num_pc": 20, "elementwise": False, "normalize": False}
            ),
            save_fps=self.config["dataset"].get("save_fps", True),
            scaling=self.config["dataset"].get(
                "scaling",
                {"type": "normalize", "range": (0, 1), "elementwise": True},
            ),
        )
        self.feature_scaler = self.train_dataset.feature_scaler
        self.target_scaler = self.train_dataset.target_scaler
        if self.pca_reduce:
            self.pca_reducer = self.train_dataset.pca_reducer
=======
            self.forcetraining = self.config["model"].get("get_forces", True)
            self.pca_reduce = self.config["dataset"].get("pca_reduce", False)
            self.fp_scheme = self.config["dataset"].get("fp_scheme", "gaussian").lower()
            self.fp_params = self.config["dataset"]["fp_params"]
            self.save_fps = self.config["dataset"].get("save_fps", True)
            self.cutoff_params = self.config["dataset"].get(
                "cutoff_params", {"cutoff_func": "Cosine"}
            )
            descriptor_setup = (
                self.fp_scheme,
                self.fp_params,
                self.cutoff_params,
                self.elements,
            )
            self.train_dataset = AtomsDataset(
                images=training_images,
                descriptor_setup=descriptor_setup,
                forcetraining=self.forcetraining,
                pca_reduce=self.pca_reduce,
                pca_setting=self.config["dataset"].get(
                    "pca_setting",
                    {"num_pc": 20, "elementwise": False, "normalize": False},
                ),
                save_fps=self.config["dataset"].get("save_fps", True),
                scaling=self.config["dataset"].get(
                    "scaling",
                    {"type": "normalize", "range": (0, 1), "elementwise": True},
                ),
            )
        self.feature_scaler = self.train_dataset.feature_scaler
        self.target_scaler = self.train_dataset.target_scaler
        # if self.pca_reduce:
        #     self.pca_reducer = self.train_dataset.pca_reducer
>>>>>>> 9df0b376
        self.input_dim = self.train_dataset.input_dim
        self.val_split = self.config["dataset"].get("val_split", 0)
        if not self.debug:
            normalizers = {
                "target": self.target_scaler,
                "feature": self.feature_scaler,
            }
            # save_normalizers(normalizers, os.path.join(self.cp_dir, "normalizers.json"))
            torch.save(normalizers, os.path.join(self.cp_dir, "normalizers.pt"))
<<<<<<< HEAD
            if self.pca_reduce:
                torch.save(
                    self.pca_reducer, os.path.join(self.cp_dir, "pca_reducer.pt")
                )
            # clean/organize config
            del self.config["dataset"]["fp_params"]
=======
            # if self.pca_reduce:
            #     torch.save(self.pca_reducer, os.path.join(self.cp_dir, "pca_reducer.pt"))
            # clean/organize config
            # del self.config["dataset"]["fp_params"]
>>>>>>> 9df0b376
            self.config["dataset"]["descriptor"] = descriptor_setup
            self.config["dataset"]["fp_length"] = self.input_dim
            torch.save(self.config, os.path.join(self.cp_dir, "config.pt"))
        print("Loading dataset: {} images".format(len(self.train_dataset)))

    def load_model(self):
        elements = list_symbols_to_indices(self.elements)
        model = self.config["model"].get("name", "bpnn").lower()
        if model == "bpnn":
            self.model = BPNN(
                elements=elements, input_dim=self.input_dim, **self.config["model"]
            )
        elif model == "singlenn":
            self.model = SingleNN(
                elements=elements, input_dim=self.input_dim, **self.config["model"]
            )
        else:
            raise NotImplementedError(f"{model} not supported!")
        print("Loading model: {} parameters".format(self.model.num_params))
        self.forcetraining = self.config["model"].get("get_forces", True)
        collate_fn = DataCollater(train=True, forcetraining=self.forcetraining)
        self.parallel_collater = ParallelCollater(self.gpus, collate_fn)
        if self.gpus > 0:
            self.model = DataParallel(
                self.model,
                output_device=self.output_device,
                num_gpus=self.gpus,
            )

    def load_extras(self):
        callbacks = []
        # check_memory_callback = check_memory()
        # callbacks.append(check_memory_callback)
        load_best_loss = train_end_load_best_loss(self.identifier)
        self.val_split = self.config["dataset"].get("val_split", 0)
        self.split_mode = self.config["dataset"].get("val_split_mode", "cv")
        if self.split_mode == "cv":
            self.split = CVSplit(cv=self.val_split) if self.val_split != 0 else 0
        elif self.split_mode == "inorder":
            self.split = InOrderSplit(self.val_split) if self.val_split != 0 else 0
        else:
            raise NotImplementedError

        metrics = evaluator(
            self.val_split,
            self.config["optim"].get("metric", "mae"),
            self.identifier,
            self.forcetraining,
        )
        callbacks.extend(metrics)

        if not self.debug:
            callbacks.append(load_best_loss)
        scheduler = self.config["optim"].get("scheduler", None)
        if scheduler:
            scheduler = LRScheduler(scheduler["policy"], **scheduler["params"])
            callbacks.append(scheduler)
        if self.config["cmd"].get("logger", False):
            from skorch.callbacks import WandbLogger

            callbacks.append(
                WandbLogger(
                    self.wandb_run,
                    save_model=False,
                    keys_ignored="dur",
                )
            )
        self.callbacks = callbacks

    def load_criterion(self):
        self.criterion = self.config["optim"].get("loss_fn", CustomLoss)

    def load_optimizer(self):
        self.optimizer = {
            "optimizer": self.config["optim"].get("optimizer", torch.optim.Adam)
        }
        optimizer_args = self.config["optim"].get("optimizer_args", False)
        if optimizer_args:
            self.optimizer.update(optimizer_args)

    def load_logger(self):
        if self.config["cmd"].get("logger", False):
            import wandb

            self.wandb_run = wandb.init(
                name=self.identifier,
                config=self.config,
            )

    def load_skorch(self):
        skorch.net.to_tensor = to_tensor

        self.net = NeuralNetRegressor(
            module=self.model,
            criterion=self.criterion,
            criterion__force_coefficient=self.config["optim"].get(
                "force_coefficient", 0
            ),
            criterion__loss=self.config["optim"].get("loss", "mse"),
            lr=self.config["optim"].get("lr", 1e-1),
            batch_size=self.config["optim"].get("batch_size", 32),
            max_epochs=self.config["optim"].get("epochs", 100),
            iterator_train__collate_fn=self.parallel_collater,
            iterator_train__shuffle=self.split_mode != "inorder",
            iterator_train__pin_memory=True,
            iterator_valid__collate_fn=self.parallel_collater,
            iterator_valid__shuffle=False,
            iterator_valid__pin_memory=True,
            device=self.device,
            train_split=self.split,
            callbacks=self.callbacks,
            verbose=self.config["cmd"].get("verbose", True),
            **self.optimizer,
        )
        print("Loading skorch trainer")

    def train(self, raw_data=None):
        if raw_data is not None:
            self.config["dataset"]["raw_data"] = raw_data
        if not self.pretrained:
            self.load()

        stime = time.time()
        self.net.fit(self.train_dataset, None)
        elapsed_time = time.time() - stime
        print(f"Training completed in {elapsed_time}s")

    def predict(self, images, disable_tqdm=True):
        if len(images) < 1:
            warnings.warn("No images found!", stacklevel=2)
            return images

        self.descriptor = construct_descriptor(self.config["dataset"]["descriptor"])

        a2d = AtomsToData(
            descriptor=self.descriptor,
            r_energy=False,
            r_forces=False,
            save_fps=self.config["dataset"].get("save_fps", True),
            fprimes=self.forcetraining,
            cores=1,
        )

<<<<<<< HEAD
        data_list = a2d.convert_all(images, disable_tqdm=disable_tqdm)
=======
        data_list = a2d.convert_all(images, disable_tqdm=True)
>>>>>>> 9df0b376

        if self.pca_reduce:
            self.pca_reducer.reduce(data_list)
        self.feature_scaler.norm(data_list)

        self.net.module.eval()
        collate_fn = DataCollater(train=False, forcetraining=self.forcetraining)

        predictions = {"energy": [], "forces": []}
        for data in data_list:
            collated = collate_fn([data]).to(self.device)
            energy, forces = self.net.module([collated])

            energy = self.target_scaler.denorm(
                energy.detach().cpu(), pred="energy"
            ).tolist()
            forces = self.target_scaler.denorm(
                forces.detach().cpu(), pred="forces"
            ).numpy()

            predictions["energy"].extend(energy)
            predictions["forces"].append(forces)

        return predictions

    def load_pretrained(self, checkpoint_path=None, gpu2cpu=False):
        """
        Args:
            checkpoint_path: str, Path to checkpoint directory
            gpu2cpu: bool, True if checkpoint was trained with GPUs and you
            wish to load on cpu instead.
        """

        self.pretrained = True
        print(f"Loading checkpoint from {checkpoint_path}")
        assert os.path.isdir(
            checkpoint_path
        ), f"Checkpoint: {checkpoint_path} not found!"
        if not self.config:
            # prediction only
            self.config = torch.load(os.path.join(checkpoint_path, "config.pt"))
            self.config["cmd"]["debug"] = True
            self.elements = self.config["dataset"]["descriptor"][-1]
            self.input_dim = self.config["dataset"]["fp_length"]
            if gpu2cpu:
                self.config["optim"]["gpus"] = 0
            self.load(load_dataset=False)
        else:
            # prediction+retraining
            self.load(load_dataset=True)
        self.net.initialize()

        if gpu2cpu:
            params_path = os.path.join(checkpoint_path, "params_cpu.pt")
            if not os.path.exists(params_path):
                params = torch.load(
                    os.path.join(checkpoint_path, "params.pt"),
                    map_location=torch.device("cpu"),
                )
                new_dict = OrderedDict()
                for k, v in params.items():
                    name = k[7:]
                    new_dict[name] = v
                torch.save(new_dict, params_path)
        else:
            params_path = os.path.join(checkpoint_path, "params.pt")

        try:
            self.net.load_params(
                f_params=params_path,
                f_optimizer=os.path.join(checkpoint_path, "optimizer.pt"),
                f_criterion=os.path.join(checkpoint_path, "criterion.pt"),
                f_history=os.path.join(checkpoint_path, "history.json"),
            )
            normalizers = torch.load(os.path.join(checkpoint_path, "normalizers.pt"))
            self.feature_scaler = normalizers["feature"]
            self.target_scaler = normalizers["target"]
            if self.config["dataset"].get("pca_reduce", False):
                self.pca_reducer = torch.load(
                    os.path.join(checkpoint_path, "pca_reducer.pt")
                )
        except NotImplementedError:
            print("Unable to load checkpoint!")

    def get_calc(self):
        return AMPtorch(self)<|MERGE_RESOLUTION|>--- conflicted
+++ resolved
@@ -123,40 +123,6 @@
                 "elements", self.get_unique_elements(training_images)
             )
 
-<<<<<<< HEAD
-        self.forcetraining = self.config["model"].get("get_forces", True)
-        self.pca_reduce = self.config["dataset"].get("pca_reduce", False)
-        self.fp_scheme = self.config["dataset"].get("fp_scheme", "gaussian").lower()
-        self.fp_params = self.config["dataset"]["fp_params"]
-        self.save_fps = self.config["dataset"].get("save_fps", True)
-        self.cutoff_params = self.config["dataset"].get(
-            "cutoff_params", {"cutoff_func": "Cosine"}
-        )
-        descriptor_setup = (
-            self.fp_scheme,
-            self.fp_params,
-            self.cutoff_params,
-            self.elements,
-        )
-        self.train_dataset = AtomsDataset(
-            images=training_images,
-            descriptor_setup=descriptor_setup,
-            forcetraining=self.forcetraining,
-            pca_reduce=self.pca_reduce,
-            pca_setting=self.config["dataset"].get(
-                "pca_setting", {"num_pc": 20, "elementwise": False, "normalize": False}
-            ),
-            save_fps=self.config["dataset"].get("save_fps", True),
-            scaling=self.config["dataset"].get(
-                "scaling",
-                {"type": "normalize", "range": (0, 1), "elementwise": True},
-            ),
-        )
-        self.feature_scaler = self.train_dataset.feature_scaler
-        self.target_scaler = self.train_dataset.target_scaler
-        if self.pca_reduce:
-            self.pca_reducer = self.train_dataset.pca_reducer
-=======
             self.forcetraining = self.config["model"].get("get_forces", True)
             self.pca_reduce = self.config["dataset"].get("pca_reduce", False)
             self.fp_scheme = self.config["dataset"].get("fp_scheme", "gaussian").lower()
@@ -190,7 +156,6 @@
         self.target_scaler = self.train_dataset.target_scaler
         # if self.pca_reduce:
         #     self.pca_reducer = self.train_dataset.pca_reducer
->>>>>>> 9df0b376
         self.input_dim = self.train_dataset.input_dim
         self.val_split = self.config["dataset"].get("val_split", 0)
         if not self.debug:
@@ -200,19 +165,10 @@
             }
             # save_normalizers(normalizers, os.path.join(self.cp_dir, "normalizers.json"))
             torch.save(normalizers, os.path.join(self.cp_dir, "normalizers.pt"))
-<<<<<<< HEAD
-            if self.pca_reduce:
-                torch.save(
-                    self.pca_reducer, os.path.join(self.cp_dir, "pca_reducer.pt")
-                )
-            # clean/organize config
-            del self.config["dataset"]["fp_params"]
-=======
             # if self.pca_reduce:
             #     torch.save(self.pca_reducer, os.path.join(self.cp_dir, "pca_reducer.pt"))
             # clean/organize config
             # del self.config["dataset"]["fp_params"]
->>>>>>> 9df0b376
             self.config["dataset"]["descriptor"] = descriptor_setup
             self.config["dataset"]["fp_length"] = self.input_dim
             torch.save(self.config, os.path.join(self.cp_dir, "config.pt"))
@@ -356,11 +312,7 @@
             cores=1,
         )
 
-<<<<<<< HEAD
-        data_list = a2d.convert_all(images, disable_tqdm=disable_tqdm)
-=======
         data_list = a2d.convert_all(images, disable_tqdm=True)
->>>>>>> 9df0b376
 
         if self.pca_reduce:
             self.pca_reducer.reduce(data_list)
