/*
 Code for calculating symmetry function value
 For that, this code recieve the atomic coordinates and calculate nearest neighbor.
 In LAMMPS code, this part is included in pair_nn.cpp
 */

#include <math.h>
//#include "mpi.h"
#include "symmetry_functions.h"

<<<<<<< HEAD
extern "C" int calculate_sf(double **, double **, double **, int*,
=======
extern "C" int calculate_sf_cos(double **, double **, double **, int*,
>>>>>>> 58fe32cd
                            int *, int, int*, int,
                            int**, double **, int,
                            double**, double**);

<<<<<<< HEAD
extern "C" int calculate_sf_noderiv(double **, double **, double **, int*,
                            int *, int, int*, int,
                            int**, double **, int,
                            double**);
=======
extern "C" int calculate_sf_cos_noderiv(double **, double **, double **, int*,
                            int *, int, int*, int,
                            int**, double **, int,
                            double**);

extern "C" int calculate_sf_poly(double **, double **, double **, int*,
                            int *, int, int*, int,
                            int**, double **, int,
                            double**, double**, double);

extern "C" int calculate_sf_poly_noderiv(double **, double **, double **, int*,
                            int *, int, int*, int,
                            int**, double **, int,
                            double**, double);
>>>>>>> 58fe32cd
<|MERGE_RESOLUTION|>--- conflicted
+++ resolved
@@ -8,21 +8,11 @@
 //#include "mpi.h"
 #include "symmetry_functions.h"
 
-<<<<<<< HEAD
-extern "C" int calculate_sf(double **, double **, double **, int*,
-=======
 extern "C" int calculate_sf_cos(double **, double **, double **, int*,
->>>>>>> 58fe32cd
                             int *, int, int*, int,
                             int**, double **, int,
                             double**, double**);
 
-<<<<<<< HEAD
-extern "C" int calculate_sf_noderiv(double **, double **, double **, int*,
-                            int *, int, int*, int,
-                            int**, double **, int,
-                            double**);
-=======
 extern "C" int calculate_sf_cos_noderiv(double **, double **, double **, int*,
                             int *, int, int*, int,
                             int**, double **, int,
@@ -36,5 +26,4 @@
 extern "C" int calculate_sf_poly_noderiv(double **, double **, double **, int*,
                             int *, int, int*, int,
                             int**, double **, int,
-                            double**, double);
->>>>>>> 58fe32cd
+                            double**, double);