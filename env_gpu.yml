--- conflicted
+++ resolved
@@ -11,10 +11,6 @@
   - python=3.6.*
   - pytorch=1.9.0
   - tqdm=4.45.*
-<<<<<<< HEAD
-=======
-  - h5py
->>>>>>> 5a1a57ee
   - cudatoolkit=11.1
   - h5py
   - pip:
@@ -22,21 +18,13 @@
     - wandb
     - lmdb==1.0.0
     - skorch==0.10.*
-<<<<<<< HEAD
-=======
     - torch-geometric
     - -f https://data.pyg.org/whl/torch-1.9.0+cu111.html
->>>>>>> 5a1a57ee
     - torch-scatter
     - -f https://data.pyg.org/whl/torch-1.9.0+cu111.html
     - torch-sparse
     - -f https://data.pyg.org/whl/torch-1.9.0+cu111.html
     - torch-cluster
-<<<<<<< HEAD
-    - torch-spline-conv
-    - torch-geometric
-=======
     - -f https://data.pyg.org/whl/torch-1.9.0+cu111.html
     - torch-spline-conv
-    - -f https://data.pyg.org/whl/torch-1.9.0+cu111.html
->>>>>>> 5a1a57ee
+    - -f https://data.pyg.org/whl/torch-1.9.0+cu111.html