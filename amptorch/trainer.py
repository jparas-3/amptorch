import time
import datetime
import os
import random
import warnings
import json

import ase.io
import numpy as np
import skorch.net
import torch
from skorch import NeuralNetRegressor
from skorch.callbacks import LRScheduler
from skorch.dataset import CVSplit
from collections import OrderedDict

from amptorch.dataset import AtomsDataset, DataCollater, construct_descriptor
from amptorch.dataset_lmdb import AtomsLMDBDataset, AtomsLMDBDatasetCache
from amptorch.descriptor.util import list_symbols_to_indices
from amptorch.metrics import evaluator
from amptorch.model import BPNN, SingleNN, CustomLoss
from amptorch.preprocessing import AtomsToData
<<<<<<< HEAD
from amptorch.utils import to_tensor, train_end_load_best_loss, check_memory
=======
from amptorch.utils import to_tensor, train_end_load_best_loss, save_normalizers
>>>>>>> b279042f
from amptorch.data_parallel import DataParallel, ParallelCollater
from amptorch.ase_utils import AMPtorch


class AtomsTrainer:
    def __init__(self, config={}):
        self.config = config
        self.pretrained = False

    def load(self, load_dataset=True):
        self.load_config()
        self.load_rng_seed()
        if load_dataset:
            self.load_dataset()
        self.load_model()
        self.load_criterion()
        self.load_optimizer()
        self.load_logger()
        self.load_extras()
        self.load_skorch()

    def load_config(self):
        dtype = self.config["cmd"].get("dtype", torch.FloatTensor)
        torch.set_default_tensor_type(dtype)
        self.timestamp = datetime.datetime.now().strftime("%Y-%m-%d-%H-%M-%S")
        self.identifier = self.config["cmd"].get("identifier", False)
        if self.identifier:
            self.identifier = self.timestamp + "-{}".format(self.identifier)
        else:
            self.identifier = self.timestamp

        self.gpus = self.config["optim"].get("gpus", 0)
        if self.gpus > 0:
            self.output_device = 0
            self.device = f"cuda:{self.output_device}"
        else:
            self.device = "cpu"
            self.output_device = -1
        self.debug = self.config["cmd"].get("debug", False)
        run_dir = self.config["cmd"].get("run_dir", "./")
        os.chdir(run_dir)
        if not self.debug:
            self.cp_dir = os.path.join(run_dir, "checkpoints", self.identifier)
            print(f"Results saved to {self.cp_dir}")
            os.makedirs(self.cp_dir, exist_ok=True)

    def load_rng_seed(self):
        seed = self.config["cmd"].get("seed", 0)
        random.seed(seed)
        np.random.seed(seed)
        torch.manual_seed(seed)
        torch.cuda.manual_seed_all(seed)
        torch.backends.cudnn.deterministic = True
        torch.backends.cudnn.benchmark = False

    def get_unique_elements(self, training_images):
        elements = np.array(
            [atom.symbol for atoms in training_images for atom in atoms]
        )
        elements = np.unique(elements)
        return elements

    def load_dataset(self):
        if "lmdb_path" in self.config["dataset"]:
            if self.config["dataset"].get("cache", False):
                self.train_dataset = AtomsLMDBDatasetCache(
                    self.config["dataset"]["lmdb_path"],
                )
            else:
                self.train_dataset = AtomsLMDBDataset(
                    self.config["dataset"]["lmdb_path"],
                )
            self.elements = self.train_dataset.elements
            descriptor_setup = self.train_dataset.descriptor_setup
        else:
            training_images = self.config["dataset"]["raw_data"]
            # TODO: Scalability when dataset to large to fit into memory
            if isinstance(training_images, str):
                training_images = ase.io.read(training_images, ":")
            del self.config["dataset"]["raw_data"]

            self.elements = self.config["dataset"].get(
                "elements", self.get_unique_elements(training_images)
            )

            self.forcetraining = self.config["model"].get("get_forces", True)
            self.pca_reduce = self.config["dataset"].get("pca_reduce", False)
            self.fp_scheme = self.config["dataset"].get("fp_scheme", "gaussian").lower()
            self.fp_params = self.config["dataset"]["fp_params"]
            self.save_fps = self.config["dataset"].get("save_fps", True)
            self.cutoff_params = self.config["dataset"].get(
                "cutoff_params", {"cutoff_func": "Cosine"}
            )
            descriptor_setup = (
                self.fp_scheme,
                self.fp_params,
                self.cutoff_params,
                self.elements,
            )
            self.train_dataset = AtomsDataset(
                images=training_images,
                descriptor_setup=descriptor_setup,
                forcetraining=self.forcetraining,
                pca_reduce = self.pca_reduce,
                pca_setting = self.config["dataset"].get(
                    "pca_setting",
                    {"num_pc": 20, "elementwise": False, "normalize": False}
                ),
                save_fps=self.config["dataset"].get("save_fps", True),
                scaling=self.config["dataset"].get(
                    "scaling",
                    {"type": "normalize", "range": (0, 1), "elementwise": True},
                ),
            )
        self.feature_scaler = self.train_dataset.feature_scaler
        self.target_scaler = self.train_dataset.target_scaler
        # if self.pca_reduce:
        #     self.pca_reducer = self.train_dataset.pca_reducer
        self.input_dim = self.train_dataset.input_dim
        self.val_split = self.config["dataset"].get("val_split", 0)
        if not self.debug:
            normalizers = {
                "target": self.target_scaler,
                "feature": self.feature_scaler,
            }
            # save_normalizers(normalizers, os.path.join(self.cp_dir, "normalizers.json"))
            torch.save(normalizers, os.path.join(self.cp_dir, "normalizers.pt"))
            # if self.pca_reduce:
            #     torch.save(self.pca_reducer, os.path.join(self.cp_dir, "pca_reducer.pt"))
            # clean/organize config
            # del self.config["dataset"]["fp_params"]
            self.config["dataset"]["descriptor"] = descriptor_setup
            self.config["dataset"]["fp_length"] = self.input_dim
            torch.save(self.config, os.path.join(self.cp_dir, "config.pt"))
        print("Loading dataset: {} images".format(len(self.train_dataset)))

    def load_model(self):
        elements = list_symbols_to_indices(self.elements)
        model = self.config["model"].get("name", "bpnn").lower()
        if model == "bpnn":
            self.model = BPNN(
                elements=elements, input_dim=self.input_dim, **self.config["model"]
            )
        elif model == "singlenn":
            self.model = SingleNN(
                elements=elements, input_dim=self.input_dim, **self.config["model"]
            )
        else:
            raise NotImplementedError(f"{model} not supported!")
        print("Loading model: {} parameters".format(self.model.num_params))
        self.forcetraining = self.config["model"].get("get_forces", True)
        collate_fn = DataCollater(train=True, forcetraining=self.forcetraining)
        self.parallel_collater = ParallelCollater(self.gpus, collate_fn)
        if self.gpus > 0:
            self.model = DataParallel(
                self.model,
                output_device=self.output_device,
                num_gpus=self.gpus,
            )

    def load_extras(self):
        callbacks = []
        # check_memory_callback = check_memory()
        # callbacks.append(check_memory_callback)
        load_best_loss = train_end_load_best_loss(self.identifier)
        self.val_split = self.config["dataset"].get("val_split", 0)
        self.split = CVSplit(cv=self.val_split) if self.val_split != 0 else 0

        metrics = evaluator(
            self.val_split,
            self.config["optim"].get("metric", "mae"),
            self.identifier,
            self.forcetraining,
        )
        callbacks.extend(metrics)

        if not self.debug:
            callbacks.append(load_best_loss)
        scheduler = self.config["optim"].get("scheduler", None)
        if scheduler:
            scheduler = LRScheduler(scheduler["policy"], **scheduler["params"])
            callbacks.append(scheduler)
        if self.config["cmd"].get("logger", False):
            from skorch.callbacks import WandbLogger

            callbacks.append(
                WandbLogger(
                    self.wandb_run,
                    save_model=False,
                    keys_ignored="dur",
                )
            )
        self.callbacks = callbacks

    def load_criterion(self):
        self.criterion = self.config["optim"].get("loss_fn", CustomLoss)

    def load_optimizer(self):
        self.optimizer = {
            "optimizer": self.config["optim"].get("optimizer", torch.optim.Adam)
        }
        optimizer_args = self.config["optim"].get("optimizer_args", False)
        if optimizer_args:
            self.optimizer.update(optimizer_args)

    def load_logger(self):
        if self.config["cmd"].get("logger", False):
            import wandb

            self.wandb_run = wandb.init(
                name=self.identifier,
                config=self.config,
            )

    def load_skorch(self):
        skorch.net.to_tensor = to_tensor

        self.net = NeuralNetRegressor(
            module=self.model,
            criterion=self.criterion,
            criterion__force_coefficient=self.config["optim"].get(
                "force_coefficient", 0
            ),
            criterion__loss=self.config["optim"].get("loss", "mse"),
            lr=self.config["optim"].get("lr", 1e-1),
            batch_size=self.config["optim"].get("batch_size", 32),
            max_epochs=self.config["optim"].get("epochs", 100),
            iterator_train__collate_fn=self.parallel_collater,
            iterator_train__shuffle=True,
            iterator_train__pin_memory=True,
            iterator_valid__collate_fn=self.parallel_collater,
            iterator_valid__shuffle=False,
            iterator_valid__pin_memory=True,
            device=self.device,
            train_split=self.split,
            callbacks=self.callbacks,
            verbose=self.config["cmd"].get("verbose", True),
            **self.optimizer,
        )
        print("Loading skorch trainer")

    def train(self, raw_data=None):
        if raw_data is not None:
            self.config["dataset"]["raw_data"] = raw_data
        if not self.pretrained:
            self.load()

        stime = time.time()
        self.net.fit(self.train_dataset, None)
        elapsed_time = time.time() - stime
        print(f"Training completed in {elapsed_time}s")

    def predict(self, images, disable_tqdm=True):
        if len(images) < 1:
            warnings.warn("No images found!", stacklevel=2)
            return images

        self.descriptor = construct_descriptor(self.config["dataset"]["descriptor"])

        a2d = AtomsToData(
            descriptor=self.descriptor,
            r_energy=False,
            r_forces=False,
            save_fps=self.config["dataset"].get("save_fps", True),
            fprimes=self.forcetraining,
            cores=1,
        )

        data_list = a2d.convert_all(images, disable_tqdm=True)

        if self.pca_reduce:
            self.pca_reducer.reduce(data_list)
        self.feature_scaler.norm(data_list)

        self.net.module.eval()
        collate_fn = DataCollater(train=False, forcetraining=self.forcetraining)

        predictions = {"energy": [], "forces": []}
        for data in data_list:
            collated = collate_fn([data]).to(self.device)
            energy, forces = self.net.module([collated])

            energy = self.target_scaler.denorm(
                energy.detach().cpu(), pred="energy"
            ).tolist()
            forces = self.target_scaler.denorm(
                forces.detach().cpu(), pred="forces"
            ).numpy()

            predictions["energy"].extend(energy)
            predictions["forces"].append(forces)

        return predictions

    def load_pretrained(self, checkpoint_path=None, gpu2cpu=False):
        """
        Args:
            checkpoint_path: str, Path to checkpoint directory
            gpu2cpu: bool, True if checkpoint was trained with GPUs and you
            wish to load on cpu instead.
        """

        self.pretrained = True
        print(f"Loading checkpoint from {checkpoint_path}")
        assert os.path.isdir(
            checkpoint_path
        ), f"Checkpoint: {checkpoint_path} not found!"
        if not self.config:
            # prediction only
            self.config = torch.load(os.path.join(checkpoint_path, "config.pt"))
            self.config["cmd"]["debug"] = True
            self.elements = self.config["dataset"]["descriptor"][-1]
            self.input_dim = self.config["dataset"]["fp_length"]
            if gpu2cpu:
                self.config["optim"]["gpus"] = 0
            self.load(load_dataset=False)
        else:
            # prediction+retraining
            self.load(load_dataset=True)
        self.net.initialize()

        if gpu2cpu:
            params_path = os.path.join(checkpoint_path, "params_cpu.pt")
            if not os.path.exists(params_path):
                params = torch.load(
                    os.path.join(checkpoint_path, "params.pt"),
                    map_location=torch.device("cpu"),
                )
                new_dict = OrderedDict()
                for k, v in params.items():
                    name = k[7:]
                    new_dict[name] = v
                torch.save(new_dict, params_path)
        else:
            params_path = os.path.join(checkpoint_path, "params.pt")

        try:
            self.net.load_params(
                f_params=params_path,
                f_optimizer=os.path.join(checkpoint_path, "optimizer.pt"),
                f_criterion=os.path.join(checkpoint_path, "criterion.pt"),
                f_history=os.path.join(checkpoint_path, "history.json"),
            )
            normalizers = torch.load(os.path.join(checkpoint_path, "normalizers.pt"))
            self.feature_scaler = normalizers["feature"]
            self.target_scaler = normalizers["target"]
            if self.config["dataset"].get("pca_reduce", False):
                self.pca_reducer = torch.load(os.path.join(checkpoint_path, "pca_reducer.pt"))
        except NotImplementedError:
            print("Unable to load checkpoint!")

    def get_calc(self):
        return AMPtorch(self)<|MERGE_RESOLUTION|>--- conflicted
+++ resolved
@@ -20,11 +20,12 @@
 from amptorch.metrics import evaluator
 from amptorch.model import BPNN, SingleNN, CustomLoss
 from amptorch.preprocessing import AtomsToData
-<<<<<<< HEAD
-from amptorch.utils import to_tensor, train_end_load_best_loss, check_memory
-=======
-from amptorch.utils import to_tensor, train_end_load_best_loss, save_normalizers
->>>>>>> b279042f
+from amptorch.utils import (
+    to_tensor,
+    train_end_load_best_loss,
+    check_memory,
+    save_normalizers,
+)
 from amptorch.data_parallel import DataParallel, ParallelCollater
 from amptorch.ase_utils import AMPtorch
 
@@ -128,10 +129,10 @@
                 images=training_images,
                 descriptor_setup=descriptor_setup,
                 forcetraining=self.forcetraining,
-                pca_reduce = self.pca_reduce,
-                pca_setting = self.config["dataset"].get(
+                pca_reduce=self.pca_reduce,
+                pca_setting=self.config["dataset"].get(
                     "pca_setting",
-                    {"num_pc": 20, "elementwise": False, "normalize": False}
+                    {"num_pc": 20, "elementwise": False, "normalize": False},
                 ),
                 save_fps=self.config["dataset"].get("save_fps", True),
                 scaling=self.config["dataset"].get(
@@ -372,7 +373,9 @@
             self.feature_scaler = normalizers["feature"]
             self.target_scaler = normalizers["target"]
             if self.config["dataset"].get("pca_reduce", False):
-                self.pca_reducer = torch.load(os.path.join(checkpoint_path, "pca_reducer.pt"))
+                self.pca_reducer = torch.load(
+                    os.path.join(checkpoint_path, "pca_reducer.pt")
+                )
         except NotImplementedError:
             print("Unable to load checkpoint!")
 
