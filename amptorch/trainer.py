--- conflicted
+++ resolved
@@ -80,11 +80,7 @@
         elements = np.unique(elements)
         return elements
 
-<<<<<<< HEAD
-    def load_dataset(self, process=True):
-=======
     def load_dataset(self):
->>>>>>> 0c92f81f
         training_images = self.config["dataset"]["raw_data"]
         # TODO: Scalability when dataset to large to fit into memory
         if isinstance(training_images, str):
